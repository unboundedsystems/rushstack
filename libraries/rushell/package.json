--- conflicted
+++ resolved
@@ -20,13 +20,8 @@
     "@microsoft/node-core-library": "3.7.0"
   },
   "devDependencies": {
-<<<<<<< HEAD
     "@microsoft/rush-stack-compiler-3.0": "0.0.0",
-    "@microsoft/node-library-build": "6.0.12",
-=======
-    "@microsoft/rush-stack-compiler": "0.5.6",
     "@microsoft/node-library-build": "6.0.14",
->>>>>>> 138e943e
     "@types/jest": "21.1.10",
     "@types/node": "8.5.8",
     "gulp": "~3.9.1",
