--- conflicted
+++ resolved
@@ -19,20 +19,11 @@
     "@types/webpack": "4.4.0"
   },
   "devDependencies": {
-<<<<<<< HEAD
-    "@microsoft/node-library-build": "6.0.72",
-    "@microsoft/rush-stack-compiler-3.2": "0.3.24",
+    "@microsoft/rush-stack-compiler-3.4": "0.1.12",
     "@types/mocha": "5.2.5",
     "chai": "~3.5.0",
     "gulp": "~4.0.2",
-    "mocha": "^5.2.0"
-=======
-    "@microsoft/rush-stack-compiler-3.4": "0.1.12",
-    "@types/mocha": "5.2.5",
-    "chai": "~3.5.0",
-    "gulp": "~3.9.1",
     "mocha": "^5.2.0",
     "@microsoft/node-library-build": "6.0.73"
->>>>>>> 1188f387
   }
 }